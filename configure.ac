--- conflicted
+++ resolved
@@ -1,4 +1,4 @@
- ##                                               -*- Autoconf -*-
+##                                               -*- Autoconf -*-
 # Process this file with autoconf to produce a configure script.
 # 
 # Copyright (c) 2011-2012 Universidad Rey Juan Carlos
@@ -473,7 +473,7 @@
 #TODO: check for bad targets...
 if test "x$enableval" == "xall" 
 then  
-  OCL_TARGETS="arm x86_64 powerpc powerpc64 tce"
+  OCL_TARGETS="arm x86_64 powerpc powerpc64 tce cellspu"
 else
   OCL_TARGETS=$(echo $enableval | tr ',' ' ')
 fi
@@ -497,13 +497,9 @@
 
 AC_CONFIG_FILES([lib/kernel/arm/Makefile
                  lib/kernel/tce/Makefile
-<<<<<<< HEAD
-		 lib/kernel/powerpc64/Makefile
                  lib/kernel/cellspu/Makefile
-=======
                  lib/kernel/powerpc/Makefile
                  lib/kernel/powerpc64/Makefile
->>>>>>> 7c085395
                  lib/kernel/x86_64/Makefile])
 
 AC_ARG_ENABLE([arm-cortex-a8],
