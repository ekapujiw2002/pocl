#!/bin/sh
# pocl-build - Compile a OpenCL kernel to bytecode usign clang.
#
# Copyright (c) 2011 Universidad Rey Juan Carlos and
#               2012 Pekka Jääskeläinen / TUT
# 
# Permission is hereby granted, free of charge, to any person obtaining a copy
# of this software and associated documentation files (the "Software"), to deal
# in the Software without restriction, including without limitation the rights
# to use, copy, modify, merge, publish, distribute, sublicense, and/or sell
# copies of the Software, and to permit persons to whom the Software is
# furnished to do so, subject to the following conditions:
# 
# The above copyright notice and this permission notice shall be included in
# all copies or substantial portions of the Software.
# 
# THE SOFTWARE IS PROVIDED "AS IS", WITHOUT WARRANTY OF ANY KIND, EXPRESS OR
# IMPLIED, INCLUDING BUT NOT LIMITED TO THE WARRANTIES OF MERCHANTABILITY,
# FITNESS FOR A PARTICULAR PURPOSE AND NONINFRINGEMENT. IN NO EVENT SHALL THE
# AUTHORS OR COPYRIGHT HOLDERS BE LIABLE FOR ANY CLAIM, DAMAGES OR OTHER
# LIABILITY, WHETHER IN AN ACTION OF CONTRACT, TORT OR OTHERWISE, ARISING FROM,
# OUT OF OR IN CONNECTION WITH THE SOFTWARE OR THE USE OR OTHER DEALINGS IN
# THE SOFTWARE.

target=@TARGET@

while getopts t:o: o
do
    case "$o" in
	t)   target="$OPTARG";;
	o)   output_file="$OPTARG";;
	[?]) echo >&2 "Usage: $0 [-t <llvm_target_triplet>] -o output input" && exit 1;;
    esac
done
shift $((${OPTIND}-1))

if [ "x$output_file" = x ]
then
    echo >&2 "Usage: $0 [-t <llvm_target_triplet>] -o output input" && exit 1
fi

target_dir=${target}
case $target in
<<<<<<< HEAD
  arm*)        target_dir="arm";;
  cellspu-*)   target_dir="cellspu";;
  powerpc64-*) target_dir="powerpc64";;
  tce-*)       target_dir="tce";;
  x86_64-*)    target_dir="x86_64";;
=======
  arm*) target_dir="arm"
	CLANG_FLAGS="@HOST_CLANG_FLAGS@" ;;
  tce-*)    target_dir="tce" ;;
  cellspu-*)    target_dir="cellspu"
>>>>>>> 2a7c4cd0
esac

case $target in
  @TARGET@) CLANG_FLAGS="@TARGET_CLANG_FLAGS@";;
  @HOST@)   CLANG_FLAGS="@HOST_CLANG_FLAGS@";;
esac
CLANG_FLAGS="$CLANG_FLAGS -fasm -target $target"

preprocessed_file=${output_file}.i

if [ -f @abs_top_srcdir@/include/_kernel.h ]
then 
    @CLANG@ ${EXTRA_CPPFLAGS} ${USER_OPTIONS} ${CLANG_FLAGS} @CLFLAGS@ -E -I@abs_top_builddir@ -include @abs_top_builddir@/include/${target_dir}/types.h -include @abs_top_srcdir@/include/_kernel.h -o ${preprocessed_file} -x cl $1
else
    @CLANG@ ${EXTRA_CPPFLAGS} ${USER_OPTIONS} ${CLANG_FLAGS} @CLFLAGS@ -E -include @pkgincludedir@/${target_dir}/types.h -include @pkgincludedir@/_kernel.h -o ${preprocessed_file} -x cl $1
fi

@CLANG@ ${CLANG_FLAGS} @CLFLAGS@ -c -emit-llvm -o ${output_file} -x cl ${preprocessed_file}<|MERGE_RESOLUTION|>--- conflicted
+++ resolved
@@ -22,6 +22,10 @@
 # OUT OF OR IN CONNECTION WITH THE SOFTWARE OR THE USE OR OTHER DEALINGS IN
 # THE SOFTWARE.
 
+#echo 0=$0 @=$@
+#set -x
+#set -e
+
 target=@TARGET@
 
 while getopts t:o: o
@@ -41,21 +45,15 @@
 
 target_dir=${target}
 case $target in
-<<<<<<< HEAD
   arm*)        target_dir="arm";;
   cellspu-*)   target_dir="cellspu";;
   powerpc64-*) target_dir="powerpc64";;
   tce-*)       target_dir="tce";;
   x86_64-*)    target_dir="x86_64";;
-=======
-  arm*) target_dir="arm"
-	CLANG_FLAGS="@HOST_CLANG_FLAGS@" ;;
-  tce-*)    target_dir="tce" ;;
-  cellspu-*)    target_dir="cellspu"
->>>>>>> 2a7c4cd0
 esac
 
 case $target in
+  arm*)     CLANG_FLAGS="@HOST_CLANG_FLAGS@";;
   @TARGET@) CLANG_FLAGS="@TARGET_CLANG_FLAGS@";;
   @HOST@)   CLANG_FLAGS="@HOST_CLANG_FLAGS@";;
 esac
