--- conflicted
+++ resolved
@@ -44,7 +44,6 @@
 #include "llvm/Support/raw_ostream.h"
 #include "llvm/Transforms/Utils/Cloning.h"
 #include "llvm/Transforms/Utils/Local.h"
-<<<<<<< HEAD
 
 #include "CanonicalizeBarriers.h"
 #include "BarrierTailReplication.h"
@@ -52,7 +51,6 @@
 #include "Barrier.h"
 #include "Workgroup.h"
 
-=======
 #include "LLVMUtils.h"
 #include <cstdio>
 #include <map>
@@ -60,7 +58,6 @@
 
 #include "pocl.h"
 #include "pocl_cl.h"
->>>>>>> f9d5e093
 
 #if _MSC_VER
 #  include "vccompat.hpp"
@@ -70,7 +67,7 @@
 
 POP_COMPILER_DIAGS
 
-extern cl_device_id globalPoclDevice;
+extern cl_device_id currentPoclDevice;
 
 using namespace std;
 using namespace llvm;
@@ -160,38 +157,7 @@
 bool
 Workgroup::runOnModule(Module &M)
 {
-<<<<<<< HEAD
-
-#ifdef LLVM_OLDER_THAN_3_7
-  if (M.getDataLayout()->getPointerSize(0) == 8)
-    {
-      TypeBuilder<PoclContext, true>::setSizeTWidth(64);
-    }
-  else if (M.getDataLayout()->getPointerSize(0) == 4)
-    {
-      TypeBuilder<PoclContext, true>::setSizeTWidth(32);
-    }
-  else 
-    {
-      assert (false && "Target has an unsupported pointer width.");
-    }
-#else
-  if (M.getDataLayout().getPointerSize(0) == 8)
-    {
-      TypeBuilder<PoclContext, true>::setSizeTWidth(64);
-    }
-  else if (M.getDataLayout().getPointerSize(0) == 4)
-    {
-      TypeBuilder<PoclContext, true>::setSizeTWidth(32);
-    }
-  else 
-    {
-      assert (false && "Target has an unsupported pointer width.");
-    }
-#endif
-
-=======
-  switch (globalPoclDevice->address_bits) {
+  switch (currentPoclDevice->address_bits) {
   case 64:
     TypeBuilder<PoclContext, true>::setSizeTWidth(64);
     break;
@@ -203,7 +169,6 @@
     break;
   }
   
->>>>>>> f9d5e093
   for (Module::iterator i = M.begin(), e = M.end(); i != e; ++i) {
     if (!i->isDeclaration())
       i->setLinkage(Function::InternalLinkage);
@@ -222,15 +187,15 @@
 
     privatizeContext(M, L);
 
-    if (!globalPoclDevice->spmd) {
+    if (!currentPoclDevice->spmd) {
       createWorkgroup(M, L);
       createWorkgroupFast(M, L);
     }
     else
-      kernels[i] = L;
-  }
-
-  if (globalPoclDevice->spmd) {
+      kernels[&*i] = L;
+  }
+
+  if (currentPoclDevice->spmd) {
     regenerate_kernel_metadata(M, kernels);
 
     /* Delete the old kernels. */
@@ -262,7 +227,7 @@
   for (Function::const_arg_iterator i = F->arg_begin(), e = F->arg_end();
        i != e; ++i)
     sv.push_back (i->getType());
-  if (globalPoclDevice->spmd) {
+  if (currentPoclDevice->spmd) {
     PointerType* g_pc_ptr = PointerType::get(TypeBuilder<PoclContext, true>::get(M.getContext()), 1);
     sv.push_back(g_pc_ptr);
   }
@@ -276,7 +241,7 @@
   std::string funcName = "";
   funcName = F->getName().str();
   Function *L = NULL;
-  if (globalPoclDevice->spmd) {
+  if (currentPoclDevice->spmd) {
     Function *F = M.getFunction(funcName);
     F->setName(funcName + "_original");
     L = Function::Create(ft,
@@ -317,11 +282,7 @@
 
 
   int size_t_width = 32;
-<<<<<<< HEAD
-  if (M.getDataLayout().getPointerSize(0) == 8)
-=======
-  if (globalPoclDevice->address_bits == 64)
->>>>>>> f9d5e093
+  if (currentPoclDevice->address_bits == 64)
     size_t_width = 64;
 
   ptr = builder.CreateStructGEP(ai->getType()->getPointerElementType(), &*ai,
@@ -343,23 +304,23 @@
   }
 
   if (WGDynamicLocalSize) {
-      ptr = builder.CreateStructGEP(ai->getType()->getPointerElementType(), &*ai,
-                                    TypeBuilder<PoclContext, true>::LOCAL_SIZE);
-      for (int i = 0; i < 3; ++i) {
-          snprintf(s, STRING_LENGTH, "_local_size_%c", 'x' + i);
-          gv = M.getGlobalVariable(s);
-          if (gv != NULL) {
-              if (size_t_width == 64) {
-                  v = builder.CreateLoad(builder.CreateConstGEP2_64(ptr, 0, i));
-              } else {
-                  v = builder.CreateLoad(
-                        builder.CreateConstGEP2_32(
-                          ptr->getType()->getPointerElementType(),
-                          ptr, 0, i));
-              }
-              builder.CreateStore(v, gv);
-          }
-      }
+    ptr = builder.CreateStructGEP(ai->getType()->getPointerElementType(), &*ai,
+                                  TypeBuilder<PoclContext, true>::LOCAL_SIZE);
+    for (int i = 0; i < 3; ++i) {
+      snprintf(s, STRING_LENGTH, "_local_size_%c", 'x' + i);
+      gv = M.getGlobalVariable(s);
+      if (gv != NULL) {
+        if (size_t_width == 64) {
+          v = builder.CreateLoad(builder.CreateConstGEP2_64(ptr, 0, i));
+        } else {
+          v = builder.CreateLoad(
+                 builder.CreateConstGEP2_32(
+                                    ptr->getType()->getPointerElementType(),
+                                    ptr, 0, i));
+        }
+        builder.CreateStore(v, gv);
+      }
+    }
   }
   
   ptr = builder.CreateStructGEP(ai->getType()->getPointerElementType(), &*ai,
