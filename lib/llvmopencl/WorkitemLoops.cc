--- conflicted
+++ resolved
@@ -112,7 +112,6 @@
 #ifdef DEBUG_WORK_ITEM_LOOPS
   //std::cerr << "### processed:" << std::endl;
   //F.viewCFGOnly();
-<<<<<<< HEAD
   TargetData &TD = getAnalysis<TargetData>();
 
   size_t totalContext = 0;
@@ -159,9 +158,7 @@
   //F.viewCFG();
 #endif
 
-=======
   pocl::WorkitemHandler::runOnFunction(F);
->>>>>>> 7b574d47
   return changed;
 }
 
