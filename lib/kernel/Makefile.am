--- conflicted
+++ resolved
@@ -28,135 +28,7 @@
 
 pkglib_LIBRARIES = libkernel.a
 
-<<<<<<< HEAD
-libkernel_a_SOURCES = barrier.c                 \
-                      get_global_size.c		\
-                      get_global_id.c		\
-                      get_local_id.c		\
-                      get_num_groups.c		\
-                      get_group_id.c		\
-                      as_type.cl		\
-                      convert_type.cl		\
-                      acos.cl			\
-                      acosh.cl			\
-                      acospi.cl			\
-                      asin.cl			\
-                      asinh.cl			\
-                      asinpi.cl			\
-                      atan.cl			\
-                      atan2.cl			\
-                      atan2pi.cl		\
-                      atanh.cl			\
-                      atanpi.cl			\
-                      cbrt.cl			\
-                      ceil.cl			\
-                      copysign.cl		\
-                      cos.cl			\
-                      cosh.cl			\
-                      cospi.cl			\
-                      erfc.cl			\
-                      erf.cl			\
-                      exp.cl			\
-                      exp2.cl			\
-                      exp10.cl			\
-                      expm1.cl			\
-                      fabs.cl			\
-                      fdim.cl			\
-                      floor.cl			\
-                      fma.cl			\
-                      fmax.cl			\
-                      fmin.cl			\
-                      fmod.cl			\
-                      fract.cl			\
-                      hypot.cl			\
-                      ilogb.cl			\
-                      ldexp.cl			\
-                      lgamma.cl			\
-                      log.cl			\
-                      log2.cl			\
-                      log10.cl			\
-                      log1p.cl			\
-                      logb.cl			\
-                      mad.cl			\
-                      maxmag.cl			\
-                      minmag.cl			\
-                      nan.cl			\
-                      nextafter.cl		\
-                      pow.cl			\
-                      pown.cl			\
-                      powr.cl			\
-                      remainder.cl		\
-                      rint.cl			\
-                      rootn.cl			\
-                      round.cl			\
-                      rsqrt.cl			\
-                      sin.cl			\
-                      sinh.cl			\
-                      sinpi.cl			\
-                      sqrt.cl			\
-                      tan.cl			\
-                      tanh.cl			\
-                      tanpi.cl			\
-                      tgamma.cl			\
-                      trunc.cl			\
-                      abs.cl			\
-                      abs_diff.cl		\
-                      add_sat.cl		\
-                      hadd.cl			\
-                      rhadd.cl			\
-                      clamp.cl			\
-                      clz.cl			\
-                      mad_hi.cl			\
-                      mad_sat.cl		\
-                      max.cl			\
-                      min.cl			\
-                      mul_hi.cl			\
-                      rotate.cl			\
-                      sub_sat.cl		\
-                      upsample.cl		\
-                      mad24.cl			\
-                      mul24.cl			\
-                      degrees.cl		\
-                      mix.cl			\
-                      radians.cl		\
-                      step.cl			\
-                      smoothstep.cl		\
-                      sign.cl			\
-                      cross.cl			\
-                      dot.cl			\
-                      distance.cl		\
-                      length.cl			\
-                      normalize.cl		\
-                      fast_distance.cl		\
-                      fast_length.cl		\
-                      fast_normalize.cl		\
-                      isequal.cl		\
-                      isnotequal.cl		\
-                      isgreater.cl		\
-                      isgreaterequal.cl		\
-                      isless.cl			\
-                      islessequal.cl		\
-                      islessgreater.cl		\
-                      isfinite.cl		\
-                      isinf.cl			\
-                      isnan.cl			\
-                      isnormal.cl		\
-                      isordered.cl		\
-                      isunordered.cl		\
-                      signbit.cl		\
-                      any.cl			\
-                      all.cl			\
-                      bitselect.cl		\
-                      select.cl
-
-# libkernel_a_LIBADD = barrier.o
-# EXTRA_DIST = barrier.ll
-=======
 include sources.mk
-
-#libkernel_a_LIBADD = barrier.o
-#EXTRA_DIST = barrier.ll
->>>>>>> d8221439
 
 RANLIB = `@LLVM_CONFIG@ --bindir`/llvm-ranlib
 AR = `@LLVM_CONFIG@ --bindir`/llvm-ar
@@ -167,13 +39,8 @@
 .c.o:
 	$(CLANG) $(AM_CPPFLAGS) $(CLANGFLAGS) -c -emit-llvm -include $(top_srcdir)/include/_kernel.h -o $@ $<
 
-<<<<<<< HEAD
-#barrier.o: barrier.ll
-#	$(LLVM_AS) -o $@ $<
-=======
 .ll.o:
 	$(LLVM_AS) -o $@ $<
->>>>>>> d8221439
 
 $(libkernel_a_SOURCES:.c=.o):  $(top_srcdir)/include/_kernel.h templates.h
 $(libkernel_a_SOURCES:.cl=.o):  $(top_srcdir)/include/_kernel.h templates.h