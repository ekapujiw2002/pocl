# Process this file with automake to produce Makefile.in (in this,
# and all subdirectories).
# Makefile.am for pocl/lib/CL.
# 
# Copyright (c) 2011-2014 Universidad Rey Juan Carlos and 
#                         Tampere University of Technology
# 
# Permission is hereby granted, free of charge, to any person obtaining a copy
# of this software and associated documentation files (the "Software"), to deal
# in the Software without restriction, including without limitation the rights
# to use, copy, modify, merge, publish, distribute, sublicense, and/or sell
# copies of the Software, and to permit persons to whom the Software is
# furnished to do so, subject to the following conditions:
# 
# The above copyright notice and this permission notice shall be included in
# all copies or substantial portions of the Software.
# 
# THE SOFTWARE IS PROVIDED "AS IS", WITHOUT WARRANTY OF ANY KIND, EXPRESS OR
# IMPLIED, INCLUDING BUT NOT LIMITED TO THE WARRANTIES OF MERCHANTABILITY,
# FITNESS FOR A PARTICULAR PURPOSE AND NONINFRINGEMENT. IN NO EVENT SHALL THE
# AUTHORS OR COPYRIGHT HOLDERS BE LIABLE FOR ANY CLAIM, DAMAGES OR OTHER
# LIABILITY, WHETHER IN AN ACTION OF CONTRACT, TORT OR OTHERWISE, ARISING FROM,
# OUT OF OR IN CONNECTION WITH THE SOFTWARE OR THE USE OR OTHER DEALINGS IN
# THE SOFTWARE.

SUBDIRS = devices

lib_LTLIBRARIES = libpocl.la

if ! BUILD_ICD

# If we do not build with the ICD enabled, the final .so and its soname
# should be libOpenCL.so for direct linkage. Some benchmarks such as
# Parboil require the soname to be libOpenCL.so (check with ldd) so
# symlinking is not enough.

lib_LTLIBRARIES += libOpenCL.la

endif

libpocl_la_SOURCES = clCreateContextFromType.c	\
                   clReleaseContext.c		\
                   clRetainContext.c		\
                   clGetContextInfo.c		\
                   clCreateCommandQueue.c	\
                   clCreateCommandQueueWithProperties.c	\
                   clReleaseCommandQueue.c	\
                   clRetainCommandQueue.c	\
                   clGetCommandQueueInfo.c	\
                   clCreateBuffer.c		\
                   clCreateSubBuffer.c		\
                   clEnqueueFillImage.c	\
                   clEnqueueFillBuffer.c	\
                   clEnqueueReadBuffer.c	\
                   clEnqueueReadBufferRect.c	\
                   clEnqueueMapBuffer.c	\
                   clEnqueueMapBuffer.h	\
                   clEnqueueMigrateMemObjects.c \
                   clEnqueueUnmapMemObject.c	\
                   clEnqueueMarkerWithWaitList.c \
                   clReleaseMemObject.c		\
                   clRetainMemObject.c		\
                   clGetMemObjectInfo.c		\
                   clSetMemObjectDestructorCallback.c	\
                   clCreateProgramWithSource.c	\
                   clCreateProgramWithBinary.c	\
                   clReleaseProgram.c		\
                   clRetainProgram.c		\
                   clBuildProgram.c		\
                   clCreateKernel.c		\
                   clReleaseKernel.c		\
                   clRetainKernel.c		\
                   clSetKernelArg.c		\
                   clEnqueueNDRangeKernel.c	\
                   clEnqueueNativeKernel.c	\
                   clCreateKernelsInProgram.c		\
                   clGetKernelInfo.c		\
                   clGetKernelArgInfo.c		\
                   clGetPlatformIDs.c		\
                   clGetPlatformInfo.c		\
                   clGetDeviceIDs.c		\
                   clGetDeviceInfo.c		\
                   clCreateContext.c		\
                   clGetProgramBuildInfo.c	\
                   clEnqueueWriteBuffer.c	\
                   clEnqueueWriteBufferRect.c	\
                   clEnqueueCopyBuffer.c	\
                   clEnqueueCopyBufferRect.c	\
                   clEnqueueCopyBufferToImage.c	\
                   clEnqueueCopyImageToBuffer.c	\
                   clFinish.c			\
                   clFlush.c			\
                   clEnqueueBarrier.c		\
                   clEnqueueBarrierWithWaitList.c \
                   clEnqueueMarker.c		\
                   clGetKernelWorkGroupInfo.c	\
                   clGetProgramInfo.c		\
                   clGetEventProfilingInfo.c	\
                   clWaitForEvents.c		\
                   clEnqueueWaitForEvents.c	\
                   clReleaseEvent.c		\
                   clRetainEvent.c		\
                   clSetEventCallback.c		\
                   clGetEventInfo.c		\
                   clCreateUserEvent.c		\
                   clSetUserEventStatus.c		\
                   clEnqueueTask.c		\
                   clCreateImage.c		\
                   clCreateImage2D.c		\
                   clCreateImage3D.c		\
                   clEnqueueReadImage.c	\
                   clEnqueueWriteImage.c	\
                   clCreateSampler.c	\
                   clReleaseSampler.c	\
                   clRetainSampler.c \
                   clGetSamplerInfo.c \
                   clEnqueueCopyImage.c		\
                   clEnqueueMapImage.c		\
                   clGetImageInfo.c		\
                   clCreateFromGLTexture2D.c	\
                   clCreateFromGLTexture3D.c	\
                   clUnloadCompiler.c		\
                   clGetSupportedImageFormats.c	\
                   clGetExtensionFunctionAddress.c \
                   clIcdGetPlatformIDsKHR.c \
                   clCreateSubDevices.c \
                   clReleaseDevice.c \
                   clRetainDevice.c \
                   clSVMAlloc.c \
                   clSVMFree.c \
                   clEnqueueSVMFree.c \
                   clEnqueueSVMMap.c \
                   clEnqueueSVMUnmap.c \
                   clEnqueueSVMMemcpy.c \
                   clEnqueueSVMMemFill.c \
                   clSetKernelArgSVMPointer.c \
                   clSetKernelExecInfo.c \
                   pocl_binary.c pocl_binary.h \
                   pocl_cl.h \
                   pocl_util.c pocl_util.h \
                   pocl_tracing.c pocl_tracing.h \
                   pocl_queue_util.c pocl_queue_util.h \
                   pocl_image_util.c pocl_image_util.h \
                   pocl_img_buf_cpy.h pocl_img_buf_cpy.c \
                   pocl_timing.c pocl_timing.h \
                   pocl_intfn.h pocl_icd.h \
                   pocl_llvm.h \
                   pocl_runtime_config.c pocl_runtime_config.h \
                   pocl_mem_management.c pocl_mem_management.h \
                   pocl_hash.c pocl_hash.h pocl_cache.c \
                   pocl_debug.c pocl_debug.h

<<<<<<< HEAD
libpocl_la_CPPFLAGS = -I$(top_srcdir)/fix-include -I$(top_srcdir)/fix-include/OpenCL -I$(top_srcdir)/include -I$(top_srcdir)/lib/CL/devices $(OCL_ICD_CFLAGS)
=======
libpocl_la_CPPFLAGS = -I$(top_srcdir)/fix-include -I$(top_srcdir)/fix-include/OpenCL -I$(top_srcdir)/include -I$(top_srcdir)/lib/CL/devices $(OCL_ICD_CFLAGS) @LTTNG_UST_CFLAGS@
>>>>>>> 7aefc524
libpocl_la_LDFLAGS = -lltdl @PTHREAD_CFLAGS@ -version-info ${LIB_VERSION}
#libpocl_la_LDFLAGS += -Wl,-z,defs 

if LTTNG_UST_AVAILABLE
libpocl_la_SOURCES += pocl_lttng.h pocl_lttng.c
endif


if TCE_AVAILABLE
# The ttasim device is written in C++ as it accesses the ttasim library of TCE
# directly.
libpocl_la_LDFLAGS += -lstdc++ `@TCE_CONFIG@ --libs` -ltce
endif

if BUILD_HSA
libpocl_la_LDFLAGS += ${HSA_LIBS}
endif

libpocl_la_LIBADD = devices/libpocl-devices.la
libpocl_la_LIBADD += ${LTDL_LIBS}

# The POCL_DEBUG output requires the clock_gettime and older glibs
# have it in a separate lib.
# Mac doesnt have lrt, or clock_gettime

if HAVE_CLOCK_GETTIME
libpocl_la_LIBADD += -lrt
endif

#Kludge: compile pocl_llvm_api.cc into a library of its own.
#The source file is necessarely a C++ file, and having a C++ file
#causes the entire pocl project to be linked with g++, which in turn
#exposes a gcc/autoconf m4 macro issue
# see: http://stackoverflow.com/questions/17055279/autotools-for-pthreads-not-setting-correct-linker-flags
noinst_LTLIBRARIES = libpoclllvm.la

libpoclllvm_la_SOURCES = pocl_llvm_api.cc
libpoclllvm_la_CPPFLAGS = ${libpocl_la_CPPFLAGS} -I$(top_srcdir)/lib/llvmopencl/
libpoclllvm_la_LDFLAGS = @LLVM_LDFLAGS@
libpocl_la_LDFLAGS += @LLVM_LDFLAGS@
AM_CXXFLAGS = @PTHREAD_CFLAGS@ @LLVM_CXX_FLAGS@

libpocl_la_LDFLAGS += -L${top_builddir}/lib/CL/ @ICD_LD_FLAGS@
libpocl_la_LIBADD += libpoclllvm.la
libpocl_la_LIBADD += ${top_builddir}/lib/llvmopencl/libllvmpasses.la
libpocl_la_LIBADD += -lclangFrontend -lclangDriver -lclangParse -lclangSema -lclangEdit -lclangLex -lclangSerialization
libpocl_la_LIBADD += -lclangAST -lclangBasic -lclangFrontendTool -lclangRewriteFrontend 
libpocl_la_LIBADD += -lclangStaticAnalyzerFrontend -lclangStaticAnalyzerCore
libpocl_la_LIBADD += -lclangAnalysis -lclangCodeGen -lclangAST
libpocl_la_LIBADD += -lstdc++ -lm @LLVM_LIBS@ @LTTNG_UST_LIBS@


libpocl_la_LIBADD += -lclangASTMatchers -lclangBasic

if ! BUILD_ICD
libOpenCL_la_SOURCES = ${libpocl_la_SOURCES}
libOpenCL_la_CPPFLAGS = ${libpocl_la_CPPFLAGS}
libOpenCL_la_LDFLAGS = ${libpocl_la_LDFLAGS}
libOpenCL_la_LIBADD = ${libpocl_la_LIBADD}
endif

CLEANFILES = libpocl.la libOpenCL.la kernellib_hash.h

EXTRA_DIST = CMakeLists.txt

BUILT_SOURCES = kernellib_hash.h

FORCE:

kernellib_hash.h: FORCE
	echo '#define POCL_KERNELLIB_SHA1 "'`sha1sum ../../include/_kernel.h ../../include/_kernel_c.h ../../include/pocl_types.h ../kernel/*.cl ../kernel/*.c ../kernel/vecmathlib-pocl/*.cl ../kernel/vecmathlib-pocl/*.cc | sha1sum -`'"' > kernellib_hash.new
	cmp kernellib_hash.new kernellib_hash.h || mv kernellib_hash.new kernellib_hash.h<|MERGE_RESOLUTION|>--- conflicted
+++ resolved
@@ -150,11 +150,7 @@
                    pocl_hash.c pocl_hash.h pocl_cache.c \
                    pocl_debug.c pocl_debug.h
 
-<<<<<<< HEAD
-libpocl_la_CPPFLAGS = -I$(top_srcdir)/fix-include -I$(top_srcdir)/fix-include/OpenCL -I$(top_srcdir)/include -I$(top_srcdir)/lib/CL/devices $(OCL_ICD_CFLAGS)
-=======
 libpocl_la_CPPFLAGS = -I$(top_srcdir)/fix-include -I$(top_srcdir)/fix-include/OpenCL -I$(top_srcdir)/include -I$(top_srcdir)/lib/CL/devices $(OCL_ICD_CFLAGS) @LTTNG_UST_CFLAGS@
->>>>>>> 7aefc524
 libpocl_la_LDFLAGS = -lltdl @PTHREAD_CFLAGS@ -version-info ${LIB_VERSION}
 #libpocl_la_LDFLAGS += -Wl,-z,defs 
 
