--- conflicted
+++ resolved
@@ -111,16 +111,10 @@
 
       arg_loc = (void *) ((uintptr_t) args_copy + (uintptr_t)offset);
 
-<<<<<<< HEAD
-      assert(command_queue->device->address_bits ==
-             CHAR_BIT * sizeof(uintptr_t));
-      *(uintptr_t*) arg_loc = (uintptr_t)buf;
-=======
       if (command_queue->device->address_bits == 32)
           *((uint32_t *) arg_loc) = (uint32_t) (((uintptr_t) buf) & 0xFFFFFFFF);
       else
           *((uint64_t *) arg_loc) = (uint64_t) (uintptr_t) buf;
->>>>>>> 7b9233a0
     }
   command_node->command.native.args = args_copy;
   command_node->command.native.cb_args = cb_args;
