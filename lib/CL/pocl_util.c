--- conflicted
+++ resolved
@@ -52,124 +52,6 @@
   void *value;
   struct list_item *next;
 } list_item;
-
-<<<<<<< HEAD
-=======
-void
-pocl_remove_directory (const char *path_name)
-{
-  int str_size = 10 + strlen(path_name) + 1;
-  char *cmd = (char*)malloc(str_size);
-  snprintf(cmd, str_size, "rm -fr '%s'", path_name);
-  system(cmd);
-  POCL_MEM_FREE(cmd);
-}
-
-void
-pocl_remove_file (const char *file_path)
-{
-  int str_size = 10 + strlen(file_path) + 1;
-  char *cmd = (char*)malloc(str_size);
-  snprintf(cmd, str_size, "rm -f '%s'", file_path);
-  system(cmd);
-  POCL_MEM_FREE(cmd);
-}
-
-void
-pocl_make_directory (const char *path_name)
-{
-  int str_size = 12 + strlen(path_name) + 1;
-  char *cmd = (char*)malloc(str_size);
-  snprintf(cmd, str_size, "mkdir -p '%s'", path_name);
-  system(cmd);
-  POCL_MEM_FREE(cmd);
-}
-
-void
-pocl_create_or_append_file (const char *file_name, const char *content)
-{
-  FILE *fp = fopen(file_name, "a");
-  if ((fp == NULL) || (content == NULL))
-    return;
-
-  fprintf(fp, "%s", content);
-
-  fclose(fp);
-}
-
-int
-pocl_read_text_file (const char* file_name, char** content_dptr)
-{
-  FILE *fp;
-  struct stat st;
-  int file_size;
-
-  stat(file_name, &st);
-  file_size = (int)st.st_size;
-
-  fp = fopen(file_name, "r");
-  if (fp == NULL)
-    return 0;
-
-  *content_dptr = (char*) malloc((file_size + 1) * sizeof(char));
-  if (!(*content_dptr)) return 0;
-
-  int read = fread(*content_dptr, sizeof(char), file_size, fp);
-  (*content_dptr)[file_size] = '\0';
-
-  return read;
-}
-
-char*
-pocl_create_program_cache_dir(cl_program program)
-{
-  char *tmp_path = NULL, *cache_path = NULL;
-  /* Two digits per byte, plus a / after the first two digits,
-   * plus the null byte terminator */
-  char hash_str[SHA1_DIGEST_SIZE * 2 + 2];
-  int i;
-
-  /* To avoid having too many directories under the cache dir,
-   * we group hashes into subdirectories by the first two digits,
-   * following an idea stolen from git
-   */
-  sprintf(hash_str, "%02x/", (unsigned int) program->build_hash[0]);
-  for (i = 1; i < SHA1_DIGEST_SIZE; i++)
-    sprintf(&hash_str[i*2+1], "%02x", (unsigned int) program->build_hash[i]);
-
-  cache_path = (char*)malloc(CACHE_DIR_PATH_CHARS);
-
-  tmp_path = getenv("POCL_CACHE_DIR");
-  if (tmp_path && (access(tmp_path, W_OK) == 0))
-    {
-      snprintf(cache_path, CACHE_DIR_PATH_CHARS, "%s/%s", tmp_path, hash_str);
-    }
-  else
-    {
-#ifdef POCL_ANDROID
-      snprintf(cache_path, CACHE_DIR_PATH_CHARS,
-                  "/data/data/%s/cache/", pocl_get_process_name());
-
-      if (access(cache_path, W_OK) == 0)
-        strcat(cache_path, hash_str);
-      else
-        snprintf(cache_path, CACHE_DIR_PATH_CHARS, "/sdcard/pocl/kcache/%s", hash_str);
-#else
-      tmp_path = getenv("HOME");
-
-      if (tmp_path)
-        snprintf(cache_path, CACHE_DIR_PATH_CHARS, "%s/.pocl/kcache/%s", tmp_path, hash_str);
-      else
-        snprintf(cache_path, CACHE_DIR_PATH_CHARS, "/tmp/pocl/kcache/%s", hash_str);
-#endif
-    }
-
-  if (access(cache_path, F_OK) != 0)
-    pocl_make_directory(cache_path);
-
-    return cache_path;
-}
->>>>>>> 7fc3e0b3
 
 uint32_t
 byteswap_uint32_t (uint32_t word, char should_swap)
@@ -412,99 +294,6 @@
 
 }
 
-<<<<<<< HEAD
-=======
-char* pocl_get_process_name ()
-{
-  char tmpStr[64], cmdline[512], *processName = NULL;
-  FILE *statusFile;
-  int len, i, begin;
-
-  snprintf(tmpStr, 64, "/proc/%d/cmdline", getpid());
-  statusFile = fopen(tmpStr, "r");
-  if (statusFile == NULL)
-    return NULL;
-
-  if (fgets(cmdline, 511, statusFile) != NULL)
-    {
-      len = strlen(cmdline);
-      begin = 0;
-      for (i=len-1; i>=0; i--)     /* Extract program-name after last '/' */
-        {
-          if (cmdline[i] == '/')
-            {
-              begin = i + 1;
-              break;
-            }
-        }
-      processName = strdup(cmdline + begin);
-    }
-
-  fclose(statusFile);
-  return processName;
-}
-
-static int cache_lock_initialized = 0;
-static pocl_lock_t cache_lock = POCL_LOCK_INITIALIZER;
-
-void
-pocl_check_and_invalidate_cache (cl_program program,
-                  int device_i, const char* device_tmpdir)
-{
-  int cache_dirty = 0;
-  char *content = NULL, *s_ptr, *ss_ptr;
-  int read = 0;
-
-  POCL_LOCK(cache_lock);
-
-  if (!pocl_get_bool_option("POCL_KERNEL_CACHE", POCL_BUILD_KERNEL_CACHE))
-    {
-      cache_dirty = 1;
-      goto bottom;
-    }
-
-  /* If program contains "#include", disable caching
-     Included headers might get modified, force recompilation in all the cases
-     Yes, this is a very dirty way to find "# include"
-     but we can live with this for now
-   */
-  if (!pocl_get_bool_option("POCL_KERNEL_CACHE_IGNORE_INCLUDES", 0) &&
-      program->source)
-    {
-      for (s_ptr = program->source; (*s_ptr); s_ptr++)
-        {
-          if ((*s_ptr) == '#')
-            {
-              /* Skip all the white-spaces between # & include */
-              for (ss_ptr = s_ptr+1; *ss_ptr == ' '; ss_ptr++) ;
-
-              if (strncmp(ss_ptr, "include", 7) == 0)
-                cache_dirty = 1;
-            }
-        }
-    }
-
-  bottom:
-  if (cache_dirty)
-    {
-      pocl_remove_directory(device_tmpdir);
-      mkdir(device_tmpdir, S_IRWXU);
-    }
-
-  POCL_UNLOCK(cache_lock);
-}
-
-void pocl_touch_file(const char* file_name)
-{
-  struct stat file_stat;
-  struct utimbuf new_time;
-
-  if (access(file_name, F_OK) != 0)
-    {
-      FILE *fp = fopen(file_name, "w");
-      fclose(fp);
-    }
->>>>>>> 7fc3e0b3
 
 
 
