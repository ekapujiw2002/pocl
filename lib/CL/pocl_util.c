--- conflicted
+++ resolved
@@ -194,24 +194,6 @@
 cl_int pocl_create_event (cl_event *event, cl_command_queue command_queue, 
                           cl_command_type command_type)
 {
-<<<<<<< HEAD
- 
-=======
-  int i;
-
-  if (wait_list == NULL && num_events != 0 ||
-      wait_list != NULL && num_events == 0)
-    return CL_INVALID_EVENT_WAIT_LIST;
-  
-  for (i = 0; i < num_events; ++i)
-    {
-      if (wait_list[i] == NULL)
-        {
-          return CL_INVALID_EVENT_WAIT_LIST;
-        }
-    }
->>>>>>> cf5f3bed
-
   if (event != NULL)
     {
       *event = (cl_event)malloc (sizeof (struct _cl_event));
